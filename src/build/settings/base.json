--- conflicted
+++ resolved
@@ -2,9 +2,5 @@
     "app_name": "DeepFRET",
     "author": "Johannes Thomsen",
     "main_module": "src/main/python/main.py",
-<<<<<<< HEAD
-    "version": "182"
-=======
     "version": "178"
->>>>>>> a9acba8c
 }