--- conflicted
+++ resolved
@@ -294,8 +294,6 @@
         )
     return string[:-2]
 
-
-<<<<<<< HEAD
 @FuncFormatter
 def format_string_to_k(x, pos):
     """
@@ -310,10 +308,9 @@
     if s.endswith("000"):
         s = s[:-3] + "k"
     return s
-=======
+
 def remove_newlines(s) -> str:
     """
     Removes all newlines from string
     """
-    return "".join(s.splitlines(keepends=False))
->>>>>>> 12f47766
+    return "".join(s.splitlines(keepends=False))