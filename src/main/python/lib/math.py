--- conflicted
+++ resolved
@@ -217,7 +217,6 @@
     """
     Fits the best univariate gaussian mixture model, based on BIC
     """
-<<<<<<< HEAD
     X = X.reshape(-1,1)
 
     models, bic = [], []
@@ -252,22 +251,6 @@
     params = sorted(params, key=lambda tup: tup[0])
 
     return best_gmm, params
-=======
-    scores, models = [], []
-    for n in range(6):
-        mixture_model = sklearn.mixture.GaussianMixture(
-            n_components=n + 1, covariance_type=covariance_type, n_init=100,
-        )
-        mixture_model.fit(X)
-        # bic = mixture_model.bic(X)
-        bic = (-2 * mixture_model.score(X) * X.shape[0] +
-               mixture_model._n_parameters() * np.log(2 * X.shape[0])) * 2
-        scores.append(bic)
-        models.append(mixture_model)
-    best_idx = int(np.argmin(scores))
-    best_model = models[best_idx]
-    return best_model, scores
->>>>>>> 9f86a7ff
 
 
 def fit_hmm_single(X, y, covariance_type="full"):
@@ -336,14 +319,7 @@
     return idealized, idealized_idx, lifetimes
 
 
-<<<<<<< HEAD
 def fit_hmm_all(X, fret, lengths, covar_type, n_components):
-=======
-def fit_hmm_all(X, fret, lengths, covariance_type="full") -> Tuple[np.ndarray, np.ndarray, List[float], List[float]]:
-    mixture_model, bic = fit_best_gaussian_model(
-        fret, covariance_type=covariance_type,
-    )
->>>>>>> 9f86a7ff
 
     hmm_model = hmmlearn.hmm.GaussianHMM(
         n_components=n_components,
@@ -404,7 +380,6 @@
     return idealized, idealized_idx, transitions
 
 
-<<<<<<< HEAD
 # def fit_1d_gaussian_mixture(arr, k_states):
 #     """
 #     Fits k gaussians to a set of data.
@@ -466,71 +441,6 @@
 #     params = sorted(params, key=lambda tup: tup[0])
 #
 #     return params
-=======
-def fit_1d_gaussian_mixture(arr, k_states):
-    """
-    Fits k gaussians to a set of data.
-
-    Parameters
-    ----------
-    arr:
-        Input data (wil be unravelled to single-sample shape)
-    k_states:
-        Maximum number of states to test for:
-
-    Returns
-    -------
-    Parameters zipped as (means, sigmas, weights), BICs and best k if found by
-    BIC method, returned as a dictionary to avoid unpacking the wrong things
-    when having few parameters
-
-    Examples
-    --------
-    # For plotting the returned parameters:
-    for i, params in enumerate(gaussfit_params):
-        m, s, w = params
-
-        ax.plot(xpts, w * scipy.stats.norm.pdf(xpts, m, s))
-        sum.append(np.array(w * stats.norm.pdf(xpts, m, s)))
-
-    joint = np.sum(sum, axis = 0)
-    ax.plot(xpts, joint, color = "black", alpha = 0.05)
-
-    """
-    if len(arr) < 2:
-        return None, None
-
-    arr = arr.reshape(-1, 1)
-
-    bics_ = []
-    gs_ = []
-    best_k = None
-    if type(k_states) == range:
-        for k in k_states:
-            g = sklearn.mixture.GaussianMixture(n_components=k, n_init=100)
-            g.fit(arr)
-            bic = (-2 * g.score(X) * arr.shape[0] +
-                   g._n_parameters() * np.log(2 * arr.shape[0])) * 2
-            # bic = g.bic(arr)
-            gs_.append(g)
-            bics_.append(bic)
-
-        best_k = np.argmin(bics_).astype(int) + 1
-        g = sklearn.mixture.GaussianMixture(n_components=best_k, n_init=100)
-    else:
-        g = sklearn.mixture.GaussianMixture(n_components=k_states)
-
-    g.fit(arr)
-
-    weights = g.weights_.ravel()
-    means = g.means_.ravel()
-    sigs = np.sqrt(g.covariances_.ravel())
-
-    params = [(m, s, w) for m, s, w in zip(means, sigs, weights)]
-    params = sorted(params, key=lambda tup: tup[0])
-
-    return dict(params=params, bics=bics_, best_k=best_k)
->>>>>>> 9f86a7ff
 
 
 def sample_max_normalize_3d(X):
