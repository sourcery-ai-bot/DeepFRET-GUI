--- conflicted
+++ resolved
@@ -98,12 +98,10 @@
         self.ui.setupUi(self)
         self.restartDialog = RestartDialog(self)
 
+        # TODO: should be put in gvars, but resolving for this commit
         self.boolMaps = {"True": 1, "1": 1, "False": 0, "0": 0}
-<<<<<<< HEAD
-=======
         self.imgModes = "dual", "2-color", "2-color-inv"
         self.hmmModes = "E", "DD"
->>>>>>> adda2784
 
         self.globalCheckBoxes = (
             self.ui.checkBox_batchLoadingMode,
@@ -118,15 +116,12 @@
             self.ui.radioButton_2_col_inv,
         )
 
-<<<<<<< HEAD
-        MismatchError = "Make sure widgets have the correct number of keys in gvars"
-=======
         self.hmmRadioButtons = (
             self.ui.radioButton_hmm_fitE,
             self.ui.radioButton_hmm_fitDD,
         )
->>>>>>> adda2784
-
+
+        MismatchError = "Make sure widgets have the correct number of keys in gvars"
         if len(self.globalCheckBoxes) != len(gvars.keys_globalCheckBoxes):
             raise ValueError(MismatchError)
 
@@ -136,7 +131,6 @@
         self.connectUi()
 
     def writeUiToConfig(self):
-
         """
         Checks all UI elements and writes their state to config
         """
@@ -153,14 +147,13 @@
         for imgMode, radioButton in zip(
             gvars.keys_ImgModes, self.imgModeRadioButtons
         ):
-
             if radioButton.isChecked():
                 self.setConfig(key=gvars.key_imgMode, value=imgMode)
-      
+
         for hmmMode, radioButton in zip(self.hmmModes, self.hmmRadioButtons):
             if radioButton.isChecked():
                 self.setConfig(key=gvars.key_hmmMode, value=hmmMode)
-      
+
         # ROI detection tolerance
         self.setConfig(
             key=gvars.key_colocTolerance,
@@ -172,7 +165,7 @@
             key=gvars.key_autoDetectPairs,
             value=self.ui.spinBox_autoDetect.value(),
         )
-        
+
         # BIC Strictness
         self.setConfig(
             key=gvars.key_hmmBICStrictness,
@@ -260,13 +253,9 @@
         ):
             checkBox.setChecked(bool(self.getConfig(configKey)))
 
-<<<<<<< HEAD
         for radioButton, imgMode in zip(
             self.imgModeRadioButtons, gvars.keys_ImgModes
         ):
-=======
-        for radioButton, imgMode in zip(self.imgModeRadioButtons, self.imgModes):
->>>>>>> adda2784
             if self.getConfig(gvars.key_imgMode) == imgMode:
                 radioButton.setChecked(True)
 
@@ -344,7 +333,9 @@
             partial(self.exportTraces, False)
         )
         # Exports colocalized spots
-        self.ui.actionExport_Colocalization.triggered.connect(self.exportColocalization)
+        self.ui.actionExport_Colocalization.triggered.connect(
+            self.exportColocalization
+        )
         self.ui.actionExport_Correction_Factors.triggered.connect(
             self.exportCorrectionFactors
         )
@@ -358,7 +349,9 @@
         # Edit
         # Delete from listView
         self.ui.actionRemove_File.triggered.connect(self.deleteSingleListObject)
-        self.ui.actionRemove_All_Files.triggered.connect(self.deleteAllListObjects)
+        self.ui.actionRemove_All_Files.triggered.connect(
+            self.deleteAllListObjects
+        )
         self.ui.actionSelect_All.triggered.connect(self.checkAll)
         self.ui.actionDeselect_All.triggered.connect(self.unCheckAll)
 
@@ -366,7 +359,9 @@
         self.ui.actionFormat_Plot.triggered.connect(self.formatPlotInspector)
         # ---
         self.ui.actionAdvanced_Sort.triggered.connect(self.configInspector)
-        self.ui.actionSort_by_Ascending.triggered.connect(self.sortListAscending)
+        self.ui.actionSort_by_Ascending.triggered.connect(
+            self.sortListAscending
+        )
         self.ui.actionSort_by_Red_Bleach.triggered.connect(
             partial(self.sortListByCondition, "red")
         )
@@ -380,7 +375,9 @@
         # Analyze
 
         # Colocalize all spots with current settings
-        self.ui.actionColocalize_All.triggered.connect(self.colocalizeSpotsAllMovies)
+        self.ui.actionColocalize_All.triggered.connect(
+            self.colocalizeSpotsAllMovies
+        )
         self.ui.actionClear_Traces.triggered.connect(self.clearTraces)
         self.ui.actionFind_Show_Traces.triggered.connect(self.findTracesAndShow)
 
@@ -389,7 +386,9 @@
         self.ui.actionColor_Yellow.triggered.connect(self.colorListObjectYellow)
         self.ui.actionColor_Green.triggered.connect(self.colorListObjectGreen)
         self.ui.actionClear_Color.triggered.connect(self.resetListObjectColor)
-        self.ui.actionClear_All_Colors.triggered.connect(self.resetListObjectColorAll)
+        self.ui.actionClear_All_Colors.triggered.connect(
+            self.resetListObjectColorAll
+        )
         # ---
         self.ui.actionCorrectionFactorsWindow.triggered.connect(
             self.correctionFactorInspector
@@ -635,7 +634,9 @@
         # singleselect here)
         self.listViewSelectionModel = self.listView.selectionModel()
         # to connect it to the selection
-        self.listViewSelectionModel.currentChanged.connect(self.getCurrentListObject)
+        self.listViewSelectionModel.currentChanged.connect(
+            self.getCurrentListObject
+        )
         # Don't connect listview twice!
         self.listView.clicked.connect(self.getCurrentListObject)
 
@@ -808,11 +809,15 @@
         if TransitionDensityWindow_.isVisible():
             TransitionDensityWindow_.refreshPlot()
 
-    def setupFigureCanvas(self, ax_setup, ax_window, use_layoutbox=True, **kwargs):
+    def setupFigureCanvas(
+        self, ax_setup, ax_window, use_layoutbox=True, **kwargs
+    ):
         """
         Creates a canvas with a given ax layout.
         """
-        self.plotWidget = PlotWidget(ax_setup=ax_setup, ax_window=ax_window, **kwargs)
+        self.plotWidget = PlotWidget(
+            ax_setup=ax_setup, ax_window=ax_window, **kwargs
+        )
         self.canvas = self.plotWidget.canvas
 
         if use_layoutbox:
@@ -925,7 +930,9 @@
         """
         exp_txt, date_txt = self.returnInfoHeader()
 
-        directory = self.getConfig(gvars.key_lastOpenedDir) + "/Colocalization.txt"
+        directory = (
+            self.getConfig(gvars.key_lastOpenedDir) + "/Colocalization.txt"
+        )
         path, _ = QFileDialog.getSaveFileName(
             self, directory=directory
         )  # type: str, str
