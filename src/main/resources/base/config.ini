--- conflicted
+++ resolved
@@ -1,12 +1,6 @@
 appVersion = 83
-batchLoadingMode = False
+batchLoadingMode = True
 unColocRed = False
-<<<<<<< HEAD
-illuCorrect = False
-fitSpots = False
-lastOpenedDir = /Users/Joh/Desktop/traces/export
-imgMode = 2-color
-=======
 illuCorrect = True
 fitSpots = True
 hmmLocal = False
@@ -14,10 +8,9 @@
 hmmBICStrictness = 2.0
 lastOpenedDir = /Users/mag/Documents/study/phd/deepFRET_kinSoft/sim_level2_final_publish_converted
 imgMode = dual
->>>>>>> adda2784
 contrastBoxHiBluVal = 100
-contrastBoxHiGrnVal = 100.0
-contrastBoxHiRedVal = 100.0
+contrastBoxHiGrnVal = 10.0
+contrastBoxHiRedVal = 10.0
 alphaFactor = 0.0
 deltaFactor = 0.0
 betaFactor = 0
@@ -37,5 +30,5 @@
 traceFretLo = 0.0
 traceFretHi = 1.0
 traceMinFrames = 15
-colocTolerance = loose
-autoDetectPairs = 0+colocTolerance = moderate
+autoDetectPairs = 50